/// \file falaise/snemo/reconstruction/gamma_clustering_module.cc

// Ourselves:
#include <snemo/reconstruction/gamma_clustering_module.h>

// Standard library:
#include <stdexcept>
#include <sstream>

// Third party:
// - Bayeux/datatools:
#include <datatools/service_manager.h>
// - Bayeux/geomtools:
#include <geomtools/geometry_service.h>
#include <geomtools/manager.h>

//- GSL:
#include <gsl/gsl_cdf.h>

// This project:
#include <falaise/snemo/datamodels/data_model.h>
#include <falaise/snemo/datamodels/particle_track_data.h>
#include <falaise/snemo/processing/services.h>
#include <falaise/snemo/geometry/locator_plugin.h>

// Gamma Clustering
#include <snemo/reconstruction/gamma_clustering_driver.h>

namespace snemo {

  namespace reconstruction {

    // Registration instantiation macro :
    DPP_MODULE_REGISTRATION_IMPLEMENT(gamma_clustering_module,
                                      "snemo::reconstruction::gamma_clustering_module");

    const geomtools::manager & gamma_clustering_module::get_geometry_manager() const
    {
      return *_geometry_manager_;
    }

    void gamma_clustering_module::set_geometry_manager(const geomtools::manager & gmgr_)
    {
      DT_THROW_IF (is_initialized(), std::logic_error,
                   "Module '" << get_name() << "' is already initialized ! ");
      _geometry_manager_ = &gmgr_;

      // Check setup label:
      const std::string & setup_label = _geometry_manager_->get_setup_label();
      DT_THROW_IF (setup_label != "snemo::demonstrator" &&
                   setup_label != "snemo::tracker_commissioning",
                   std::logic_error,
                   "Setup label '" << setup_label << "' is not supported !");
      return;
    }

    void gamma_clustering_module::_set_defaults()
    {
      _geometry_manager_ = 0;
      _PTD_label_ = snemo::datamodel::data_info::default_tracker_clustering_data_label();
      _driver_.reset();
      return;
    }

    // Initialization :
    void gamma_clustering_module::initialize(const datatools::properties  & setup_,
                                             datatools::service_manager   & service_manager_,
                                             dpp::module_handle_dict_type & /* module_dict_ */)
    {
      DT_THROW_IF(is_initialized(),
                  std::logic_error,
                  "Module '" << get_name() << "' is already initialized ! ");

      dpp::base_module::_common_initialize(setup_);

      if (setup_.has_key("PTD_label")) {
        _PTD_label_ = setup_.fetch_string("PTD_label");
      }

      // Geometry manager :
      if (_geometry_manager_ == 0) {
        std::string geo_label = snemo::processing::service_info::default_geometry_service_label();
        if (setup_.has_key("Geo_label")) {
          geo_label = setup_.fetch_string("Geo_label");
        }
        DT_THROW_IF (geo_label.empty(), std::logic_error,
                     "Module '" << get_name() << "' has no valid '" << "Geo_label" << "' property !");
        DT_THROW_IF (! service_manager_.has(geo_label) ||
                     ! service_manager_.is_a<geomtools::geometry_service>(geo_label),
                     std::logic_error,
                     "Module '" << get_name() << "' has no '" << geo_label << "' service !");
        geomtools::geometry_service & Geo
          = service_manager_.get<geomtools::geometry_service>(geo_label);
        set_geometry_manager(Geo.get_geom_manager());
      }

      // Gamma clustering algorithm :
      DT_THROW_IF(!setup_.has_key("driver"), std::logic_error, "Missing 'driver' algorithm");
      const std::string algorithm_id = setup_.fetch_string("driver");
      if (algorithm_id == "GC") {
        _driver_.reset(new snemo::reconstruction::gamma_clustering_driver);
      } else {
        DT_THROW_IF(true, std::logic_error,
                    "Unsupported '" << algorithm_id << "'gamma clustering algorithm ");
      }

      // Plug the geometry manager :
      _driver_.get()->set_geometry_manager(get_geometry_manager());

      // Initialize the clustering driver :
      _driver_.get()->initialize(setup_);

      _set_initialized(true);
      return;
    }

    void gamma_clustering_module::reset()
    {
      DT_THROW_IF(! is_initialized(), std::logic_error,
                  "Module '" << get_name() << "' is not initialized !");
      _set_initialized(false);
      _set_defaults();
      return;
    }

    // Constructor :
    gamma_clustering_module::gamma_clustering_module(datatools::logger::priority logging_priority_)
      : dpp::base_module(logging_priority_)
    {
      _set_defaults();
      return;
    }

    // Destructor :
    gamma_clustering_module::~gamma_clustering_module()
    {
      if (is_initialized()) gamma_clustering_module::reset();
      return;
    }

    // Processing :
    dpp::base_module::process_status gamma_clustering_module::process(datatools::things & data_record_)
    {
      DT_THROW_IF(! is_initialized(), std::logic_error,
                  "Module '" << get_name() << "' is not initialized !");

      // Main processing method :
      _process(data_record_);

      return dpp::base_module::PROCESS_SUCCESS;
    }

    void gamma_clustering_module::_process(datatools::things & data_record_)
    {
      DT_LOG_TRACE(get_logging_priority(), "Entering...");

<<<<<<< HEAD
      const snemo::datamodel::calibrated_calorimeter_hit::collection_type & cch
        = ptd_.get_non_associated_calorimeters();

      // Registered calorimeter hits (to be skipped)
      gid_list_type registered_calos;

      // Getting gamma clusters
      cluster_collection_type the_reconstructed_clusters;
      for (snemo::datamodel::calibrated_calorimeter_hit::collection_type::const_iterator
             icalo = cch.begin(); icalo != cch.end(); ++icalo) {
        const snemo::datamodel::calibrated_calorimeter_hit & a_calo_hit = icalo->get();

        const geomtools::geom_id & a_gid = a_calo_hit.get_geom_id();
        // If already clustered then skip it
        if (std::find(registered_calos.begin(), registered_calos.end(), a_gid)
            != registered_calos.end())
          continue;

        {
          // Insert empty cluster
          DT_LOG_TRACE(get_logging_priority(), "Insert new gamma cluster (#"
                       << the_reconstructed_clusters.size() << ")");
          cluster_type dummy;
          the_reconstructed_clusters.push_back(dummy);
        }

        cluster_type & a_cluster = the_reconstructed_clusters.back();
        a_cluster.insert(std::make_pair(a_calo_hit.get_time(), *icalo));

        // Get geometrical neighbours given the current geom id
        _get_geometrical_neighbours(a_calo_hit, cch, a_cluster, registered_calos);

        // Ensure all calorimeter hits within a cluster are in time
        _get_time_neighbours(a_cluster, the_reconstructed_clusters);
      }

      if (get_logging_priority() >= datatools::logger::PRIO_TRACE) {
        for (size_t i = 0; i < the_reconstructed_clusters.size(); ++i) {
          const cluster_type & a_cluster = the_reconstructed_clusters.at(i);
          DT_LOG_TRACE(get_logging_priority(), "New gamma cluster #" << i
                       << " (" << a_cluster.size() << " associated calorimeters)");
          for (cluster_type::const_iterator j = a_cluster.begin(); j != a_cluster.end(); ++j) {
            const snemo::datamodel::calibrated_calorimeter_hit & a_calo_hit = j->second.get();
            a_calo_hit.tree_dump();
          }
        }
      }

      cluster_collection_type the_reconstructed_gammas;
      _get_tof_association(the_reconstructed_clusters, the_reconstructed_gammas);

      // Set new particles within 'particle track data' container
      if (ptd_.has_non_associated_calorimeters()) {
        DT_LOG_DEBUG(get_logging_priority(), "Removing non-associated calorimeters");
        ptd_.reset_non_associated_calorimeters();
      }
      for (size_t i = 0; i < the_reconstructed_gammas.size(); ++i) {
        DT_LOG_TRACE(get_logging_priority(), "Adding a new clustered gamma");
        snemo::datamodel::particle_track::handle_type hPT(new snemo::datamodel::particle_track);
        ptd_.add_particle(hPT);
        hPT.grab().set_track_id(ptd_.get_number_of_particles());
        hPT.grab().set_charge(snemo::datamodel::particle_track::neutral);

        const cluster_type & a_cluster = the_reconstructed_gammas.at(i);
        for (cluster_type::const_iterator j = a_cluster.begin(); j != a_cluster.end(); ++j) {
          const snemo::datamodel::calibrated_calorimeter_hit & a_calo_hit = j->second.get();;
          hPT.grab().grab_associated_calorimeter_hits().push_back(j->second);

          const geomtools::geom_id & a_gid = a_calo_hit.get_geom_id();
          // Build vertex
          snemo::datamodel::particle_track::handle_spot hBS(new geomtools::blur_spot);
          hPT.grab().grab_vertices().push_back(hBS);
          geomtools::blur_spot & spot = hBS.grab();
          spot.set_hit_id(a_calo_hit.get_hit_id());
          spot.set_geom_id(a_gid);

          const snemo::geometry::calo_locator & calo_locator   = _locator_plugin_->get_calo_locator();
          const snemo::geometry::xcalo_locator & xcalo_locator = _locator_plugin_->get_xcalo_locator();
          const snemo::geometry::gveto_locator & gveto_locator = _locator_plugin_->get_gveto_locator();

          geomtools::vector_3d position;
          std::string label;
          if (calo_locator.is_calo_block_in_current_module(a_gid)) {
            calo_locator.get_block_position(a_gid, position);
            label = snemo::datamodel::particle_track::vertex_on_main_calorimeter_label();
          } else if (xcalo_locator.is_calo_block_in_current_module(a_gid)) {
            xcalo_locator.get_block_position(a_gid, position);
            label = snemo::datamodel::particle_track::vertex_on_x_calorimeter_label();
          } else if (gveto_locator.is_calo_block_in_current_module(a_gid)) {
            gveto_locator.get_block_position(a_gid, position);
            label = snemo::datamodel::particle_track::vertex_on_gamma_veto_label();
          } else {
            DT_THROW_IF(true, std::logic_error,
                        "Current geom id '" << a_gid << "' does not match any scintillator block !");
          }
          spot.grab_auxiliaries().store(snemo::datamodel::particle_track::vertex_type_key(),
                                        label);
          spot.set_blur_dimension(geomtools::blur_spot::dimension_three);
          spot.set_position(position);
        }
      }

      DT_LOG_DEBUG(get_logging_priority(), "Number of clusters : " << the_reconstructed_clusters.size());
      DT_LOG_DEBUG(get_logging_priority(), "Number of gammas : " << the_reconstructed_gammas.size());
      DT_LOG_TRACE(get_logging_priority(), "Exiting.");
      return;
    }

    void gamma_clustering_module::_get_geometrical_neighbours(const snemo::datamodel::calibrated_calorimeter_hit & hit_,
                                                              const snemo::datamodel::calibrated_data::calorimeter_hit_collection_type & hits_,
                                                              cluster_type & cluster_,
                                                              gid_list_type & registered_calos_) const
    {
      const geomtools::geom_id & a_gid = hit_.get_geom_id();

      // If already clustered then skip it
      if (std::find(registered_calos_.begin(), registered_calos_.end(), a_gid)
          != registered_calos_.end())
        return;

      // Store the current calorimeter as registered one
      registered_calos_.push_back(a_gid);
      if (get_logging_priority() >= datatools::logger::PRIO_TRACE) {
        for (gid_list_type::const_iterator i = registered_calos_.begin();
             i != registered_calos_.end(); ++i) {
          DT_LOG_TRACE(get_logging_priority(), "Registered geom id = " << *i);
        }
      }

      gid_list_type the_neighbours;
      const snemo::geometry::calo_locator & calo_locator   = _locator_plugin_->get_calo_locator();
      const snemo::geometry::xcalo_locator & xcalo_locator = _locator_plugin_->get_xcalo_locator();
      const snemo::geometry::gveto_locator & gveto_locator = _locator_plugin_->get_gveto_locator();

      uint8_t mask = snemo::geometry::utils::NEIGHBOUR_NONE;
      if (_cluster_grid_mask_ == "first") {
        mask = snemo::geometry::utils::NEIGHBOUR_FIRST;
      } else if (_cluster_grid_mask_ == "second") {
        mask = snemo::geometry::utils::NEIGHBOUR_FIRST |
          snemo::geometry::utils::NEIGHBOUR_SECOND;
      } else if (_cluster_grid_mask_ == "diagonal") {
        mask = snemo::geometry::utils::NEIGHBOUR_DIAG;
      } else if (_cluster_grid_mask_ == "side") {
        mask = snemo::geometry::utils::NEIGHBOUR_SIDE;
      } else if (_cluster_grid_mask_ == "none") {
        mask = snemo::geometry::utils::NEIGHBOUR_NONE;
      } else {
        DT_THROW_IF(true, std::logic_error, "Unkown neighbour mask '" << _cluster_grid_mask_ << "' !")
          }
      if (calo_locator.is_calo_block_in_current_module(a_gid)) {
        calo_locator.get_neighbours_ids(a_gid, the_neighbours, mask);
      } else if (xcalo_locator.is_calo_block_in_current_module(a_gid)) {
        xcalo_locator.get_neighbours_ids(a_gid, the_neighbours, mask);
      } else if (gveto_locator.is_calo_block_in_current_module(a_gid)) {
        gveto_locator.get_neighbours_ids(a_gid, the_neighbours, mask);
=======
      snemo::datamodel::particle_track_data * ptr_particle_track_data = 0;
      if (! data_record_.has(_PTD_label_)) {
        ptr_particle_track_data
          = &(data_record_.add<snemo::datamodel::particle_track_data>(_PTD_label_));
>>>>>>> 0929a67f
      } else {
        ptr_particle_track_data
          = &(data_record_.grab<snemo::datamodel::particle_track_data>(_PTD_label_));
      }
      snemo::datamodel::particle_track_data & ptd = *ptr_particle_track_data;

      // process the fitter driver :
      _driver_.get()->process(ptd);

      DT_LOG_TRACE(get_logging_priority(), "Exiting.");
      return;
    }

<<<<<<< HEAD
    void gamma_clustering_module::_get_tof_association(const cluster_collection_type & the_reconstructed_clusters,
                                                       cluster_collection_type & the_reconstructed_gammas) const
    {
      // Store the indices of the two clusters to be later concatenated
      std::map<size_t,size_t> merge_indices;
      for (size_t i = 0; i < the_reconstructed_clusters.size(); ++i) {
        // The candidate for association to next_cluster
        const cluster_type & a_cluster = the_reconstructed_clusters.at(i);

        // Retrieve the last calorimeter for check in quality
        cluster_type::const_reverse_iterator it_head = a_cluster.rbegin();

        // The algo tries to find a tail to a head
        for (; it_head != a_cluster.rend(); ++it_head) {
          const snemo::datamodel::calibrated_calorimeter_hit & a_calo = it_head->second.get();
          if (a_calo.get_sigma_time() < _sigma_good_calo_) break;
        }
        if (it_head == a_cluster.rend()) it_head = a_cluster.rbegin();

        // Holds the probability from head->tail and the index of the tail
        std::map<double,size_t> possible_clusters_association;

        for (size_t j = i+1; j < the_reconstructed_clusters.size(); ++j) {
          const cluster_type & next_cluster = the_reconstructed_clusters.at(j);

          cluster_type::const_iterator it_tail = next_cluster.begin();
          if (_are_on_same_wall(it_head->second.get(), it_tail->second.get()))
            continue;

          for (; it_tail != next_cluster.end(); ++it_tail) {
            const snemo::datamodel::calibrated_calorimeter_hit & a_calo = it_tail->second.get();
            if (a_calo.get_sigma_time() < _sigma_good_calo_) break;
          }
          if (it_tail == next_cluster.end()) it_tail = next_cluster.begin();

          const snemo::datamodel::calibrated_calorimeter_hit & head_end_calo_hit = it_head->second.get();
          const snemo::datamodel::calibrated_calorimeter_hit & tail_begin_calo_hit = it_tail->second.get();
          const double tof_prob = _get_tof_probability(head_end_calo_hit, tail_begin_calo_hit);
          if (tof_prob > _min_prob_) {
            // Keep all possible solutions
            possible_clusters_association.insert(std::make_pair(tof_prob, j));
          }
        } // end of second loop on cluster

        if (possible_clusters_association.empty()) continue;

        // The probability distribution is flat so above P=50%, there are as much
        // chances for a 51% pair and a 99% to be the correct pair. Here, it
        // arbitrarily chooses the first pair built
        std::map<double,size_t>::const_reverse_iterator it_best_proba
          = possible_clusters_association.rbegin();
        bool tail_already_associated = false;
        for (std::map<size_t,size_t>::const_iterator it_idx = merge_indices.begin();
             it_idx != merge_indices.end(); ++it_idx) {
          if (it_idx->second == it_best_proba->second) {
            tail_already_associated = true;
            break;
          }
        }

        if (!tail_already_associated) {
          merge_indices.insert(std::make_pair(i, it_best_proba->second));
        }
      }// end of first loop on cluster

      // Initialize with all the clusters in the event
      std::vector<size_t> cluster_to_be_considered;
      for (size_t i = 0; i < the_reconstructed_clusters.size(); ++i)
        cluster_to_be_considered.push_back(i);

      for (std::map<size_t,size_t>::const_iterator i_pair = merge_indices.begin();
           i_pair != merge_indices.end(); ++i_pair) {
        size_t i_cluster = i_pair->first;

        // Skip the cluster if it has already been involved in an association before
        if (std::find(cluster_to_be_considered.begin(),
                      cluster_to_be_considered.end(), i_cluster) == cluster_to_be_considered.end())
          continue;

        {
          cluster_type dummy;
          the_reconstructed_gammas.push_back(dummy);
        }
        cluster_type & new_cluster = the_reconstructed_gammas.back();

        // Fill a new cluster made of the concatenation of successive clusters
        while (merge_indices.count(i_cluster)) {
          const size_t i_next_cluster = merge_indices.at(i_cluster);

          const std::vector<size_t>::iterator it1
            = std::find(cluster_to_be_considered.begin(),cluster_to_be_considered.end(),i_cluster);
          if (it1 != cluster_to_be_considered.end()) {
            cluster_to_be_considered.erase(it1);
          }
          const std::vector<size_t>::iterator it2
            = std::find(cluster_to_be_considered.begin(),cluster_to_be_considered.end(),i_next_cluster);
          if (it2 != cluster_to_be_considered.end()) {
            cluster_to_be_considered.erase(it2);
          }

          if (new_cluster.empty()) {
            new_cluster.insert(the_reconstructed_clusters.at(i_cluster).begin(),the_reconstructed_clusters.at(i_cluster).end());
          }
          new_cluster.insert(the_reconstructed_clusters.at(i_next_cluster).begin(),the_reconstructed_clusters.at(i_next_cluster).end());

          i_cluster = i_next_cluster;
        }
      }

      // Add the remaining isolated clusters
      for(std::vector<size_t>::const_iterator i_solo = cluster_to_be_considered.begin();
          i_solo != cluster_to_be_considered.end(); ++i_solo) {
        const cluster_type & new_cluster = the_reconstructed_clusters.at(*i_solo);
        the_reconstructed_gammas.push_back(new_cluster);
      }

      if (get_logging_priority() >= datatools::logger::PRIO_TRACE) {
        for (size_t i = 0; i < the_reconstructed_clusters.size(); ++i) {
          const cluster_type & a_cluster = the_reconstructed_clusters.at(i);
          DT_LOG_TRACE(get_logging_priority(), "New gamma cluster #" << i
                       << " (" << a_cluster.size() << " associated calorimeters)");
          for (cluster_type::const_iterator j = a_cluster.begin(); j != a_cluster.end(); ++j) {
            const snemo::datamodel::calibrated_calorimeter_hit & a_calo_hit = j->second.get();
            a_calo_hit.tree_dump();
          }
        }
      }

      if (get_logging_priority() >= datatools::logger::PRIO_TRACE) {
        DT_LOG_TRACE(get_logging_priority(), "=============================================");
        for (size_t i = 0; i < the_reconstructed_gammas.size(); ++i) {
          const cluster_type & a_gamma = the_reconstructed_gammas.at(i);
          DT_LOG_TRACE(get_logging_priority(), "New gamma cluster #" << i
                       << " (" << a_gamma.size() << " associated calorimeters)");
          for (cluster_type::const_iterator j = a_gamma.begin(); j != a_gamma.end(); ++j) {
            const snemo::datamodel::calibrated_calorimeter_hit & a_calo_hit = j->second.get();
            a_calo_hit.tree_dump();
          }
        }
      }
    }

    double gamma_clustering_module::_get_tof_probability(const snemo::datamodel::calibrated_calorimeter_hit & head_end_calo_hit_,
                                                         const snemo::datamodel::calibrated_calorimeter_hit & tail_begin_calo_hit_) const
    {
      const snemo::geometry::calo_locator & calo_locator   = _locator_plugin_->get_calo_locator();
      const snemo::geometry::xcalo_locator & xcalo_locator = _locator_plugin_->get_xcalo_locator();
      const snemo::geometry::gveto_locator & gveto_locator = _locator_plugin_->get_gveto_locator();

      geomtools::vector_3d head_position;
      const geomtools::geom_id & head_gid = head_end_calo_hit_.get_geom_id();
      if (calo_locator.is_calo_block_in_current_module(head_gid))
        calo_locator.get_block_position(head_gid, head_position);
      else if (xcalo_locator.is_calo_block_in_current_module(head_gid))
        xcalo_locator.get_block_position(head_gid, head_position);
      else if (gveto_locator.is_calo_block_in_current_module(head_gid))
        gveto_locator.get_block_position(head_gid, head_position);
      else
        DT_THROW_IF(true, std::logic_error,
                    "Current geom id '" << head_gid << "' does not match any scintillator block !");

      geomtools::vector_3d tail_position;
      const geomtools::geom_id & tail_gid = tail_begin_calo_hit_.get_geom_id();
      if (calo_locator.is_calo_block_in_current_module(tail_gid))
        calo_locator.get_block_position(tail_gid, tail_position);
      else if (xcalo_locator.is_calo_block_in_current_module(tail_gid))
        xcalo_locator.get_block_position(tail_gid, tail_position);
      else if (gveto_locator.is_calo_block_in_current_module(tail_gid))
        gveto_locator.get_block_position(tail_gid, tail_position);
      else
        DT_THROW_IF(true, std::logic_error,
                    "Current geom id '" << tail_gid << "' does not match any scintillator block !");

      const double t1 = head_end_calo_hit_.get_time();
      const double t2 = tail_begin_calo_hit_.get_time();
      const double track_length = (head_position-tail_position).mag();
      const double t_th = track_length / CLHEP::c_light;
#warning sigma_l unit must be fixed !
      const double sigma_l = 1.2 * CLHEP::ns;
      const double sigma_exp = pow(head_end_calo_hit_.get_sigma_time(),2)
        + pow(tail_begin_calo_hit_.get_sigma_time(),2) + pow(sigma_l,2);
      const double chi2 = pow(std::abs(t1 - t2) - t_th,2)/sigma_exp;
      return gsl_cdf_chisq_Q(chi2, 1);
    }

    bool gamma_clustering_module::_are_on_same_wall(const snemo::datamodel::calibrated_calorimeter_hit & head_end_calo_hit,
                                                    const snemo::datamodel::calibrated_calorimeter_hit & tail_begin_calo_hit) const
    {
      const geomtools::geom_id & head_gid = head_end_calo_hit.get_geom_id();
      const geomtools::geom_id & tail_gid = tail_begin_calo_hit.get_geom_id();

      const snemo::geometry::calo_locator & calo_locator   = _locator_plugin_->get_calo_locator();
      const snemo::geometry::xcalo_locator & xcalo_locator = _locator_plugin_->get_xcalo_locator();
      const snemo::geometry::gveto_locator & gveto_locator = _locator_plugin_->get_gveto_locator();

      if (calo_locator.is_calo_block_in_current_module(head_gid) &&
          calo_locator.is_calo_block_in_current_module(tail_gid)) {
        const size_t head_side = calo_locator.extract_side(head_gid);
        const size_t tail_side = calo_locator.extract_side(tail_gid);
        return head_side == tail_side;
      }

      if (xcalo_locator.is_calo_block_in_current_module(head_gid) &&
          xcalo_locator.is_calo_block_in_current_module(tail_gid)) {
        const size_t head_wall = xcalo_locator.extract_wall(head_gid);
        const size_t tail_wall = xcalo_locator.extract_wall(tail_gid);
        return head_wall == tail_wall;
      }

      if (gveto_locator.is_calo_block_in_current_module(head_gid) &&
          gveto_locator.is_calo_block_in_current_module(tail_gid)) {
        const size_t head_wall = gveto_locator.extract_wall(head_gid);
        const size_t tail_wall = gveto_locator.extract_wall(tail_gid);
        return head_wall == tail_wall;
      }

      return false;
    }
=======
>>>>>>> 0929a67f
  } // end of namespace reconstruction

} // end of namespace snemo

/* OCD support */
#include <datatools/object_configuration_description.h>
DOCD_CLASS_IMPLEMENT_LOAD_BEGIN(snemo::reconstruction::gamma_clustering_module, ocd_)
{
  ocd_.set_class_name("snemo::reconstruction::gamma_clustering_module");
  ocd_.set_class_description("A module that performs the gamma clustering using the Gamma_Clustering algorithm");
  ocd_.set_class_library("Falaise_GammaClustering");
  ocd_.set_class_documentation("This module uses the Gamma Clustering algorithms for.   \n"
                               "gamma involved in non associated calorimeter hits. See also OCD   \n"
                               "support for the ``snemo::reconstruction::gamma_clustering_driver`` class. \n");

  dpp::base_module::common_ocd(ocd_);

  {
    // Description of the 'PTD_label' configuration property :
    datatools::configuration_property_description & cpd
      = ocd_.add_property_info();
    cpd.set_name_pattern("PTD_label")
      .set_terse_description("The label/name of the 'particle track data' bank")
      .set_traits(datatools::TYPE_STRING)
      .set_mandatory(false)
      .set_long_description("This is the name of the bank to be used as    \n"
                            "the source of calorimeter hits and reconstructed vertices. \n"
                            )
      .set_default_value_string(snemo::datamodel::data_info::default_particle_track_data_label())
      .add_example("Use an alternative name for the 'particle track data' bank:: \n"
                   "                                  \n"
                   "  PTD_label : string = \"PTD2\"   \n"
                   "                                  \n"
                   )
      ;
  }

  {
    // Description of the 'Geo_label' configuration property :
    datatools::configuration_property_description & cpd
      = ocd_.add_property_info();
    cpd.set_name_pattern("Geo_label")
      .set_terse_description("The label/name of the geometry service")
      .set_traits(datatools::TYPE_STRING)
      .set_mandatory(false)
      .set_long_description("This is the name of the service to be used as the \n"
                            "geometry service.                                 \n"
                            "This property is only used if no geometry manager \n"
                            "as been provided to the module.                   \n"
                            )
      .set_default_value_string(snemo::processing::service_info::default_geometry_service_label())
      .add_example("Use an alternative name for the geometry service:: \n"
                   "                                     \n"
                   "  Geo_label : string = \"geometry2\" \n"
                   "                                     \n"
                   )
      ;
  }

  // Additionnal configuration hints :
  ocd_.set_configuration_hints("Here is a full configuration example in the      \n"
                               "``datatools::properties`` ASCII format::         \n"
                               "                                         \n"
                               "  PTD_label : string = \"PTD\"           \n"
                               "  Geo_label : string = \"geometry\"      \n"
                               "                                         \n"
                               "Additional specific parameters are used to configure         \n"
                               "the embedded ``Gamma_Clustering`` driver itself; see the OCD support \n"
                               "of the ``snemo::reconstruction::gamma_clustering_driver`` class.     \n"
                               );

  ocd_.set_validation_support(true);
  ocd_.lock();
  return;
}
DOCD_CLASS_IMPLEMENT_LOAD_END() // Closing macro for implementation
DOCD_CLASS_SYSTEM_REGISTRATION(snemo::reconstruction::gamma_clustering_module,
                               "snemo::reconstruction::gamma_clustering_module")<|MERGE_RESOLUTION|>--- conflicted
+++ resolved
@@ -154,168 +154,10 @@
     {
       DT_LOG_TRACE(get_logging_priority(), "Entering...");
 
-<<<<<<< HEAD
-      const snemo::datamodel::calibrated_calorimeter_hit::collection_type & cch
-        = ptd_.get_non_associated_calorimeters();
-
-      // Registered calorimeter hits (to be skipped)
-      gid_list_type registered_calos;
-
-      // Getting gamma clusters
-      cluster_collection_type the_reconstructed_clusters;
-      for (snemo::datamodel::calibrated_calorimeter_hit::collection_type::const_iterator
-             icalo = cch.begin(); icalo != cch.end(); ++icalo) {
-        const snemo::datamodel::calibrated_calorimeter_hit & a_calo_hit = icalo->get();
-
-        const geomtools::geom_id & a_gid = a_calo_hit.get_geom_id();
-        // If already clustered then skip it
-        if (std::find(registered_calos.begin(), registered_calos.end(), a_gid)
-            != registered_calos.end())
-          continue;
-
-        {
-          // Insert empty cluster
-          DT_LOG_TRACE(get_logging_priority(), "Insert new gamma cluster (#"
-                       << the_reconstructed_clusters.size() << ")");
-          cluster_type dummy;
-          the_reconstructed_clusters.push_back(dummy);
-        }
-
-        cluster_type & a_cluster = the_reconstructed_clusters.back();
-        a_cluster.insert(std::make_pair(a_calo_hit.get_time(), *icalo));
-
-        // Get geometrical neighbours given the current geom id
-        _get_geometrical_neighbours(a_calo_hit, cch, a_cluster, registered_calos);
-
-        // Ensure all calorimeter hits within a cluster are in time
-        _get_time_neighbours(a_cluster, the_reconstructed_clusters);
-      }
-
-      if (get_logging_priority() >= datatools::logger::PRIO_TRACE) {
-        for (size_t i = 0; i < the_reconstructed_clusters.size(); ++i) {
-          const cluster_type & a_cluster = the_reconstructed_clusters.at(i);
-          DT_LOG_TRACE(get_logging_priority(), "New gamma cluster #" << i
-                       << " (" << a_cluster.size() << " associated calorimeters)");
-          for (cluster_type::const_iterator j = a_cluster.begin(); j != a_cluster.end(); ++j) {
-            const snemo::datamodel::calibrated_calorimeter_hit & a_calo_hit = j->second.get();
-            a_calo_hit.tree_dump();
-          }
-        }
-      }
-
-      cluster_collection_type the_reconstructed_gammas;
-      _get_tof_association(the_reconstructed_clusters, the_reconstructed_gammas);
-
-      // Set new particles within 'particle track data' container
-      if (ptd_.has_non_associated_calorimeters()) {
-        DT_LOG_DEBUG(get_logging_priority(), "Removing non-associated calorimeters");
-        ptd_.reset_non_associated_calorimeters();
-      }
-      for (size_t i = 0; i < the_reconstructed_gammas.size(); ++i) {
-        DT_LOG_TRACE(get_logging_priority(), "Adding a new clustered gamma");
-        snemo::datamodel::particle_track::handle_type hPT(new snemo::datamodel::particle_track);
-        ptd_.add_particle(hPT);
-        hPT.grab().set_track_id(ptd_.get_number_of_particles());
-        hPT.grab().set_charge(snemo::datamodel::particle_track::neutral);
-
-        const cluster_type & a_cluster = the_reconstructed_gammas.at(i);
-        for (cluster_type::const_iterator j = a_cluster.begin(); j != a_cluster.end(); ++j) {
-          const snemo::datamodel::calibrated_calorimeter_hit & a_calo_hit = j->second.get();;
-          hPT.grab().grab_associated_calorimeter_hits().push_back(j->second);
-
-          const geomtools::geom_id & a_gid = a_calo_hit.get_geom_id();
-          // Build vertex
-          snemo::datamodel::particle_track::handle_spot hBS(new geomtools::blur_spot);
-          hPT.grab().grab_vertices().push_back(hBS);
-          geomtools::blur_spot & spot = hBS.grab();
-          spot.set_hit_id(a_calo_hit.get_hit_id());
-          spot.set_geom_id(a_gid);
-
-          const snemo::geometry::calo_locator & calo_locator   = _locator_plugin_->get_calo_locator();
-          const snemo::geometry::xcalo_locator & xcalo_locator = _locator_plugin_->get_xcalo_locator();
-          const snemo::geometry::gveto_locator & gveto_locator = _locator_plugin_->get_gveto_locator();
-
-          geomtools::vector_3d position;
-          std::string label;
-          if (calo_locator.is_calo_block_in_current_module(a_gid)) {
-            calo_locator.get_block_position(a_gid, position);
-            label = snemo::datamodel::particle_track::vertex_on_main_calorimeter_label();
-          } else if (xcalo_locator.is_calo_block_in_current_module(a_gid)) {
-            xcalo_locator.get_block_position(a_gid, position);
-            label = snemo::datamodel::particle_track::vertex_on_x_calorimeter_label();
-          } else if (gveto_locator.is_calo_block_in_current_module(a_gid)) {
-            gveto_locator.get_block_position(a_gid, position);
-            label = snemo::datamodel::particle_track::vertex_on_gamma_veto_label();
-          } else {
-            DT_THROW_IF(true, std::logic_error,
-                        "Current geom id '" << a_gid << "' does not match any scintillator block !");
-          }
-          spot.grab_auxiliaries().store(snemo::datamodel::particle_track::vertex_type_key(),
-                                        label);
-          spot.set_blur_dimension(geomtools::blur_spot::dimension_three);
-          spot.set_position(position);
-        }
-      }
-
-      DT_LOG_DEBUG(get_logging_priority(), "Number of clusters : " << the_reconstructed_clusters.size());
-      DT_LOG_DEBUG(get_logging_priority(), "Number of gammas : " << the_reconstructed_gammas.size());
-      DT_LOG_TRACE(get_logging_priority(), "Exiting.");
-      return;
-    }
-
-    void gamma_clustering_module::_get_geometrical_neighbours(const snemo::datamodel::calibrated_calorimeter_hit & hit_,
-                                                              const snemo::datamodel::calibrated_data::calorimeter_hit_collection_type & hits_,
-                                                              cluster_type & cluster_,
-                                                              gid_list_type & registered_calos_) const
-    {
-      const geomtools::geom_id & a_gid = hit_.get_geom_id();
-
-      // If already clustered then skip it
-      if (std::find(registered_calos_.begin(), registered_calos_.end(), a_gid)
-          != registered_calos_.end())
-        return;
-
-      // Store the current calorimeter as registered one
-      registered_calos_.push_back(a_gid);
-      if (get_logging_priority() >= datatools::logger::PRIO_TRACE) {
-        for (gid_list_type::const_iterator i = registered_calos_.begin();
-             i != registered_calos_.end(); ++i) {
-          DT_LOG_TRACE(get_logging_priority(), "Registered geom id = " << *i);
-        }
-      }
-
-      gid_list_type the_neighbours;
-      const snemo::geometry::calo_locator & calo_locator   = _locator_plugin_->get_calo_locator();
-      const snemo::geometry::xcalo_locator & xcalo_locator = _locator_plugin_->get_xcalo_locator();
-      const snemo::geometry::gveto_locator & gveto_locator = _locator_plugin_->get_gveto_locator();
-
-      uint8_t mask = snemo::geometry::utils::NEIGHBOUR_NONE;
-      if (_cluster_grid_mask_ == "first") {
-        mask = snemo::geometry::utils::NEIGHBOUR_FIRST;
-      } else if (_cluster_grid_mask_ == "second") {
-        mask = snemo::geometry::utils::NEIGHBOUR_FIRST |
-          snemo::geometry::utils::NEIGHBOUR_SECOND;
-      } else if (_cluster_grid_mask_ == "diagonal") {
-        mask = snemo::geometry::utils::NEIGHBOUR_DIAG;
-      } else if (_cluster_grid_mask_ == "side") {
-        mask = snemo::geometry::utils::NEIGHBOUR_SIDE;
-      } else if (_cluster_grid_mask_ == "none") {
-        mask = snemo::geometry::utils::NEIGHBOUR_NONE;
-      } else {
-        DT_THROW_IF(true, std::logic_error, "Unkown neighbour mask '" << _cluster_grid_mask_ << "' !")
-          }
-      if (calo_locator.is_calo_block_in_current_module(a_gid)) {
-        calo_locator.get_neighbours_ids(a_gid, the_neighbours, mask);
-      } else if (xcalo_locator.is_calo_block_in_current_module(a_gid)) {
-        xcalo_locator.get_neighbours_ids(a_gid, the_neighbours, mask);
-      } else if (gveto_locator.is_calo_block_in_current_module(a_gid)) {
-        gveto_locator.get_neighbours_ids(a_gid, the_neighbours, mask);
-=======
       snemo::datamodel::particle_track_data * ptr_particle_track_data = 0;
       if (! data_record_.has(_PTD_label_)) {
         ptr_particle_track_data
           = &(data_record_.add<snemo::datamodel::particle_track_data>(_PTD_label_));
->>>>>>> 0929a67f
       } else {
         ptr_particle_track_data
           = &(data_record_.grab<snemo::datamodel::particle_track_data>(_PTD_label_));
@@ -329,227 +171,6 @@
       return;
     }
 
-<<<<<<< HEAD
-    void gamma_clustering_module::_get_tof_association(const cluster_collection_type & the_reconstructed_clusters,
-                                                       cluster_collection_type & the_reconstructed_gammas) const
-    {
-      // Store the indices of the two clusters to be later concatenated
-      std::map<size_t,size_t> merge_indices;
-      for (size_t i = 0; i < the_reconstructed_clusters.size(); ++i) {
-        // The candidate for association to next_cluster
-        const cluster_type & a_cluster = the_reconstructed_clusters.at(i);
-
-        // Retrieve the last calorimeter for check in quality
-        cluster_type::const_reverse_iterator it_head = a_cluster.rbegin();
-
-        // The algo tries to find a tail to a head
-        for (; it_head != a_cluster.rend(); ++it_head) {
-          const snemo::datamodel::calibrated_calorimeter_hit & a_calo = it_head->second.get();
-          if (a_calo.get_sigma_time() < _sigma_good_calo_) break;
-        }
-        if (it_head == a_cluster.rend()) it_head = a_cluster.rbegin();
-
-        // Holds the probability from head->tail and the index of the tail
-        std::map<double,size_t> possible_clusters_association;
-
-        for (size_t j = i+1; j < the_reconstructed_clusters.size(); ++j) {
-          const cluster_type & next_cluster = the_reconstructed_clusters.at(j);
-
-          cluster_type::const_iterator it_tail = next_cluster.begin();
-          if (_are_on_same_wall(it_head->second.get(), it_tail->second.get()))
-            continue;
-
-          for (; it_tail != next_cluster.end(); ++it_tail) {
-            const snemo::datamodel::calibrated_calorimeter_hit & a_calo = it_tail->second.get();
-            if (a_calo.get_sigma_time() < _sigma_good_calo_) break;
-          }
-          if (it_tail == next_cluster.end()) it_tail = next_cluster.begin();
-
-          const snemo::datamodel::calibrated_calorimeter_hit & head_end_calo_hit = it_head->second.get();
-          const snemo::datamodel::calibrated_calorimeter_hit & tail_begin_calo_hit = it_tail->second.get();
-          const double tof_prob = _get_tof_probability(head_end_calo_hit, tail_begin_calo_hit);
-          if (tof_prob > _min_prob_) {
-            // Keep all possible solutions
-            possible_clusters_association.insert(std::make_pair(tof_prob, j));
-          }
-        } // end of second loop on cluster
-
-        if (possible_clusters_association.empty()) continue;
-
-        // The probability distribution is flat so above P=50%, there are as much
-        // chances for a 51% pair and a 99% to be the correct pair. Here, it
-        // arbitrarily chooses the first pair built
-        std::map<double,size_t>::const_reverse_iterator it_best_proba
-          = possible_clusters_association.rbegin();
-        bool tail_already_associated = false;
-        for (std::map<size_t,size_t>::const_iterator it_idx = merge_indices.begin();
-             it_idx != merge_indices.end(); ++it_idx) {
-          if (it_idx->second == it_best_proba->second) {
-            tail_already_associated = true;
-            break;
-          }
-        }
-
-        if (!tail_already_associated) {
-          merge_indices.insert(std::make_pair(i, it_best_proba->second));
-        }
-      }// end of first loop on cluster
-
-      // Initialize with all the clusters in the event
-      std::vector<size_t> cluster_to_be_considered;
-      for (size_t i = 0; i < the_reconstructed_clusters.size(); ++i)
-        cluster_to_be_considered.push_back(i);
-
-      for (std::map<size_t,size_t>::const_iterator i_pair = merge_indices.begin();
-           i_pair != merge_indices.end(); ++i_pair) {
-        size_t i_cluster = i_pair->first;
-
-        // Skip the cluster if it has already been involved in an association before
-        if (std::find(cluster_to_be_considered.begin(),
-                      cluster_to_be_considered.end(), i_cluster) == cluster_to_be_considered.end())
-          continue;
-
-        {
-          cluster_type dummy;
-          the_reconstructed_gammas.push_back(dummy);
-        }
-        cluster_type & new_cluster = the_reconstructed_gammas.back();
-
-        // Fill a new cluster made of the concatenation of successive clusters
-        while (merge_indices.count(i_cluster)) {
-          const size_t i_next_cluster = merge_indices.at(i_cluster);
-
-          const std::vector<size_t>::iterator it1
-            = std::find(cluster_to_be_considered.begin(),cluster_to_be_considered.end(),i_cluster);
-          if (it1 != cluster_to_be_considered.end()) {
-            cluster_to_be_considered.erase(it1);
-          }
-          const std::vector<size_t>::iterator it2
-            = std::find(cluster_to_be_considered.begin(),cluster_to_be_considered.end(),i_next_cluster);
-          if (it2 != cluster_to_be_considered.end()) {
-            cluster_to_be_considered.erase(it2);
-          }
-
-          if (new_cluster.empty()) {
-            new_cluster.insert(the_reconstructed_clusters.at(i_cluster).begin(),the_reconstructed_clusters.at(i_cluster).end());
-          }
-          new_cluster.insert(the_reconstructed_clusters.at(i_next_cluster).begin(),the_reconstructed_clusters.at(i_next_cluster).end());
-
-          i_cluster = i_next_cluster;
-        }
-      }
-
-      // Add the remaining isolated clusters
-      for(std::vector<size_t>::const_iterator i_solo = cluster_to_be_considered.begin();
-          i_solo != cluster_to_be_considered.end(); ++i_solo) {
-        const cluster_type & new_cluster = the_reconstructed_clusters.at(*i_solo);
-        the_reconstructed_gammas.push_back(new_cluster);
-      }
-
-      if (get_logging_priority() >= datatools::logger::PRIO_TRACE) {
-        for (size_t i = 0; i < the_reconstructed_clusters.size(); ++i) {
-          const cluster_type & a_cluster = the_reconstructed_clusters.at(i);
-          DT_LOG_TRACE(get_logging_priority(), "New gamma cluster #" << i
-                       << " (" << a_cluster.size() << " associated calorimeters)");
-          for (cluster_type::const_iterator j = a_cluster.begin(); j != a_cluster.end(); ++j) {
-            const snemo::datamodel::calibrated_calorimeter_hit & a_calo_hit = j->second.get();
-            a_calo_hit.tree_dump();
-          }
-        }
-      }
-
-      if (get_logging_priority() >= datatools::logger::PRIO_TRACE) {
-        DT_LOG_TRACE(get_logging_priority(), "=============================================");
-        for (size_t i = 0; i < the_reconstructed_gammas.size(); ++i) {
-          const cluster_type & a_gamma = the_reconstructed_gammas.at(i);
-          DT_LOG_TRACE(get_logging_priority(), "New gamma cluster #" << i
-                       << " (" << a_gamma.size() << " associated calorimeters)");
-          for (cluster_type::const_iterator j = a_gamma.begin(); j != a_gamma.end(); ++j) {
-            const snemo::datamodel::calibrated_calorimeter_hit & a_calo_hit = j->second.get();
-            a_calo_hit.tree_dump();
-          }
-        }
-      }
-    }
-
-    double gamma_clustering_module::_get_tof_probability(const snemo::datamodel::calibrated_calorimeter_hit & head_end_calo_hit_,
-                                                         const snemo::datamodel::calibrated_calorimeter_hit & tail_begin_calo_hit_) const
-    {
-      const snemo::geometry::calo_locator & calo_locator   = _locator_plugin_->get_calo_locator();
-      const snemo::geometry::xcalo_locator & xcalo_locator = _locator_plugin_->get_xcalo_locator();
-      const snemo::geometry::gveto_locator & gveto_locator = _locator_plugin_->get_gveto_locator();
-
-      geomtools::vector_3d head_position;
-      const geomtools::geom_id & head_gid = head_end_calo_hit_.get_geom_id();
-      if (calo_locator.is_calo_block_in_current_module(head_gid))
-        calo_locator.get_block_position(head_gid, head_position);
-      else if (xcalo_locator.is_calo_block_in_current_module(head_gid))
-        xcalo_locator.get_block_position(head_gid, head_position);
-      else if (gveto_locator.is_calo_block_in_current_module(head_gid))
-        gveto_locator.get_block_position(head_gid, head_position);
-      else
-        DT_THROW_IF(true, std::logic_error,
-                    "Current geom id '" << head_gid << "' does not match any scintillator block !");
-
-      geomtools::vector_3d tail_position;
-      const geomtools::geom_id & tail_gid = tail_begin_calo_hit_.get_geom_id();
-      if (calo_locator.is_calo_block_in_current_module(tail_gid))
-        calo_locator.get_block_position(tail_gid, tail_position);
-      else if (xcalo_locator.is_calo_block_in_current_module(tail_gid))
-        xcalo_locator.get_block_position(tail_gid, tail_position);
-      else if (gveto_locator.is_calo_block_in_current_module(tail_gid))
-        gveto_locator.get_block_position(tail_gid, tail_position);
-      else
-        DT_THROW_IF(true, std::logic_error,
-                    "Current geom id '" << tail_gid << "' does not match any scintillator block !");
-
-      const double t1 = head_end_calo_hit_.get_time();
-      const double t2 = tail_begin_calo_hit_.get_time();
-      const double track_length = (head_position-tail_position).mag();
-      const double t_th = track_length / CLHEP::c_light;
-#warning sigma_l unit must be fixed !
-      const double sigma_l = 1.2 * CLHEP::ns;
-      const double sigma_exp = pow(head_end_calo_hit_.get_sigma_time(),2)
-        + pow(tail_begin_calo_hit_.get_sigma_time(),2) + pow(sigma_l,2);
-      const double chi2 = pow(std::abs(t1 - t2) - t_th,2)/sigma_exp;
-      return gsl_cdf_chisq_Q(chi2, 1);
-    }
-
-    bool gamma_clustering_module::_are_on_same_wall(const snemo::datamodel::calibrated_calorimeter_hit & head_end_calo_hit,
-                                                    const snemo::datamodel::calibrated_calorimeter_hit & tail_begin_calo_hit) const
-    {
-      const geomtools::geom_id & head_gid = head_end_calo_hit.get_geom_id();
-      const geomtools::geom_id & tail_gid = tail_begin_calo_hit.get_geom_id();
-
-      const snemo::geometry::calo_locator & calo_locator   = _locator_plugin_->get_calo_locator();
-      const snemo::geometry::xcalo_locator & xcalo_locator = _locator_plugin_->get_xcalo_locator();
-      const snemo::geometry::gveto_locator & gveto_locator = _locator_plugin_->get_gveto_locator();
-
-      if (calo_locator.is_calo_block_in_current_module(head_gid) &&
-          calo_locator.is_calo_block_in_current_module(tail_gid)) {
-        const size_t head_side = calo_locator.extract_side(head_gid);
-        const size_t tail_side = calo_locator.extract_side(tail_gid);
-        return head_side == tail_side;
-      }
-
-      if (xcalo_locator.is_calo_block_in_current_module(head_gid) &&
-          xcalo_locator.is_calo_block_in_current_module(tail_gid)) {
-        const size_t head_wall = xcalo_locator.extract_wall(head_gid);
-        const size_t tail_wall = xcalo_locator.extract_wall(tail_gid);
-        return head_wall == tail_wall;
-      }
-
-      if (gveto_locator.is_calo_block_in_current_module(head_gid) &&
-          gveto_locator.is_calo_block_in_current_module(tail_gid)) {
-        const size_t head_wall = gveto_locator.extract_wall(head_gid);
-        const size_t tail_wall = gveto_locator.extract_wall(tail_gid);
-        return head_wall == tail_wall;
-      }
-
-      return false;
-    }
-=======
->>>>>>> 0929a67f
   } // end of namespace reconstruction
 
 } // end of namespace snemo
