--- conflicted
+++ resolved
@@ -325,69 +325,12 @@
                     "Current geom id '" << a_gid << "' does not match any scintillator block !");
       }
 
-<<<<<<< HEAD
-        for (snemo::reconstruction::gamma_clustering_module::gamma_dict_type::const_iterator igamma = clustered_gammas_.begin();
-             igamma != clustered_gammas_.end(); ++igamma) {
-
-          DT_LOG_TRACE(get_logging_priority(), "Adding a new gamma");
-          snemo::datamodel::particle_track::handle_type hPT(new snemo::datamodel::particle_track);
-          hPT.grab().set_track_id(ptd_.get_number_of_particles());
-          hPT.grab().set_charge(snemo::datamodel::particle_track::neutral);
-          ptd_.add_particle(hPT);
-
-          for(snemo::reconstruction::gamma_clustering_module::calo_list_type::const_iterator icalo = igamma->second.begin();
-              icalo != igamma->second.end(); ++icalo)
-            {
-              const geomtools::geom_id calo_geom_id = *icalo;
-              geomtools::base_hit::has_geom_id_predicate geom_id_pred(calo_geom_id);
-              datatools::mother_to_daughter_predicate<geomtools::base_hit,
-                                                      snemo::datamodel::calibrated_calorimeter_hit> pred_M2D(geom_id_pred);
-              datatools::handle_predicate<snemo::datamodel::calibrated_calorimeter_hit> pred_via_handle(pred_M2D);
-              snemo::datamodel::calibrated_calorimeter_hit::collection_type::const_iterator
-                found = std::find_if(cch.begin(), cch.end(), pred_via_handle);
-              DT_THROW_IF(found == cch.end(), std::logic_error,
-                          "Calibrated calorimeter hit with geom id " << calo_geom_id << " can not be found");
-              hPT.grab().grab_associated_calorimeter_hits().push_back(*found);
-
-              // Build vertex
-              snemo::datamodel::particle_track::handle_spot hBS(new geomtools::blur_spot);
-              hPT.grab().grab_vertices().push_back(hBS);
-              geomtools::blur_spot & spot = hBS.grab();
-              spot.set_hit_id(found->get().get_hit_id());
-              spot.set_geom_id(calo_geom_id);
-
-              const snemo::geometry::calo_locator  & calo_locator   = _locator_plugin_->get_calo_locator();
-              const snemo::geometry::xcalo_locator & xcalo_locator = _locator_plugin_->get_xcalo_locator();
-              const snemo::geometry::gveto_locator & gveto_locator = _locator_plugin_->get_gveto_locator();
-
-              geomtools::vector_3d position;
-              std::string label;
-              if (calo_locator.is_calo_block_in_current_module(calo_geom_id)) {
-                calo_locator.get_block_position(calo_geom_id, position);
-                label = snemo::datamodel::particle_track::vertex_on_main_calorimeter_label();
-              } else if (xcalo_locator.is_calo_block_in_current_module(calo_geom_id)) {
-                xcalo_locator.get_block_position(calo_geom_id, position);
-                label = snemo::datamodel::particle_track::vertex_on_x_calorimeter_label();
-              } else if (gveto_locator.is_calo_block_in_current_module(calo_geom_id)) {
-                gveto_locator.get_block_position(calo_geom_id, position);
-                label = snemo::datamodel::particle_track::vertex_on_gamma_veto_label();
-              } else {
-                DT_THROW_IF(true, std::logic_error,
-                            "Current geom id '" << calo_geom_id << "' does not match any scintillator block !");
-              }
-              spot.grab_auxiliaries().store(snemo::datamodel::particle_track::vertex_type_key(),
-                                            label);
-              spot.set_blur_dimension(geomtools::blur_spot::dimension_three);
-              spot.set_position(position);
-            }
-=======
       for (gid_list_type::const_iterator ineighbour = the_neighbours.begin();
            ineighbour != the_neighbours.end(); ++ineighbour) {
         const geomtools::geom_id & a_gid = *ineighbour;
         if (std::find(registered_calos_.begin(), registered_calos_.end(), a_gid)
             != registered_calos_.end()) {
           continue;
->>>>>>> 86849076
         }
 
         // 2015/02/06 SC : using lambda function in C++14 (really easier)
